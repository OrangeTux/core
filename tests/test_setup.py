"""Test component/platform setup."""
# pylint: disable=protected-access
import asyncio
import logging
import os
import threading

import pytest
import voluptuous as vol

from homeassistant import config_entries, setup
import homeassistant.config as config_util
from homeassistant.const import EVENT_COMPONENT_LOADED, EVENT_HOMEASSISTANT_START
from homeassistant.core import callback
from homeassistant.helpers import discovery
from homeassistant.helpers.config_validation import (
    PLATFORM_SCHEMA,
    PLATFORM_SCHEMA_BASE,
)
import homeassistant.util.dt as dt_util

from tests.async_mock import Mock, patch
from tests.common import (
    MockConfigEntry,
    MockModule,
    MockPlatform,
    assert_setup_component,
    get_test_config_dir,
    get_test_home_assistant,
    mock_entity_platform,
    mock_integration,
)

ORIG_TIMEZONE = dt_util.DEFAULT_TIME_ZONE
VERSION_PATH = os.path.join(get_test_config_dir(), config_util.VERSION_FILE)

_LOGGER = logging.getLogger(__name__)


@pytest.fixture(autouse=True)
def mock_handlers():
    """Mock config flows."""

    class MockFlowHandler(config_entries.ConfigFlow):
        """Define a mock flow handler."""

        VERSION = 1

    with patch.dict(config_entries.HANDLERS, {"comp": MockFlowHandler}):
        yield


class TestSetup:
    """Test the bootstrap utils."""

    hass = None
    backup_cache = None

    # pylint: disable=invalid-name, no-self-use
    def setup_method(self, method):
        """Set up the test."""
        self.hass = get_test_home_assistant()

    def teardown_method(self, method):
        """Clean up."""
        self.hass.stop()

    def test_validate_component_config(self):
        """Test validating component configuration."""
        config_schema = vol.Schema({"comp_conf": {"hello": str}}, required=True)
        mock_integration(
            self.hass, MockModule("comp_conf", config_schema=config_schema)
        )

        with assert_setup_component(0):
            assert not setup.setup_component(self.hass, "comp_conf", {})

        self.hass.data.pop(setup.DATA_SETUP)

        with assert_setup_component(0):
            assert not setup.setup_component(
                self.hass, "comp_conf", {"comp_conf": None}
            )

        self.hass.data.pop(setup.DATA_SETUP)

        with assert_setup_component(0):
            assert not setup.setup_component(self.hass, "comp_conf", {"comp_conf": {}})

        self.hass.data.pop(setup.DATA_SETUP)

        with assert_setup_component(0):
            assert not setup.setup_component(
                self.hass,
                "comp_conf",
                {"comp_conf": {"hello": "world", "invalid": "extra"}},
            )

        self.hass.data.pop(setup.DATA_SETUP)

        with assert_setup_component(1):
            assert setup.setup_component(
                self.hass, "comp_conf", {"comp_conf": {"hello": "world"}}
            )

    def test_validate_platform_config(self, caplog):
        """Test validating platform configuration."""
        platform_schema = PLATFORM_SCHEMA.extend({"hello": str})
        platform_schema_base = PLATFORM_SCHEMA_BASE.extend({})
        mock_integration(
            self.hass,
            MockModule("platform_conf", platform_schema_base=platform_schema_base),
        )
        mock_entity_platform(
            self.hass,
            "platform_conf.whatever",
            MockPlatform(platform_schema=platform_schema),
        )

        with assert_setup_component(0):
            assert setup.setup_component(
                self.hass,
                "platform_conf",
                {"platform_conf": {"platform": "not_existing", "hello": "world"}},
            )

        self.hass.data.pop(setup.DATA_SETUP)
        self.hass.config.components.remove("platform_conf")

        with assert_setup_component(1):
            assert setup.setup_component(
                self.hass,
                "platform_conf",
                {"platform_conf": {"platform": "whatever", "hello": "world"}},
            )

        self.hass.data.pop(setup.DATA_SETUP)
        self.hass.config.components.remove("platform_conf")

        with assert_setup_component(1):
            assert setup.setup_component(
                self.hass,
                "platform_conf",
                {"platform_conf": [{"platform": "whatever", "hello": "world"}]},
            )

        self.hass.data.pop(setup.DATA_SETUP)
        self.hass.config.components.remove("platform_conf")

        # Any falsey platform config will be ignored (None, {}, etc)
        with assert_setup_component(0) as config:
            assert setup.setup_component(
                self.hass, "platform_conf", {"platform_conf": None}
            )
            assert "platform_conf" in self.hass.config.components
            assert not config["platform_conf"]  # empty

            assert setup.setup_component(
                self.hass, "platform_conf", {"platform_conf": {}}
            )
            assert "platform_conf" in self.hass.config.components
            assert not config["platform_conf"]  # empty

    def test_validate_platform_config_2(self, caplog):
        """Test component PLATFORM_SCHEMA_BASE prio over PLATFORM_SCHEMA."""
        platform_schema = PLATFORM_SCHEMA.extend({"hello": str})
        platform_schema_base = PLATFORM_SCHEMA_BASE.extend({"hello": "world"})
        mock_integration(
            self.hass,
            MockModule(
                "platform_conf",
                platform_schema=platform_schema,
                platform_schema_base=platform_schema_base,
            ),
        )

        mock_entity_platform(
            self.hass,
            "platform_conf.whatever",
            MockPlatform("whatever", platform_schema=platform_schema),
        )

        with assert_setup_component(1):
            assert setup.setup_component(
                self.hass,
                "platform_conf",
                {
                    # pass
                    "platform_conf": {"platform": "whatever", "hello": "world"},
                    # fail: key hello violates component platform_schema_base
                    "platform_conf 2": {"platform": "whatever", "hello": "there"},
                },
            )

    def test_validate_platform_config_3(self, caplog):
        """Test fallback to component PLATFORM_SCHEMA."""
        component_schema = PLATFORM_SCHEMA_BASE.extend({"hello": str})
        platform_schema = PLATFORM_SCHEMA.extend({"cheers": str, "hello": "world"})
        mock_integration(
            self.hass, MockModule("platform_conf", platform_schema=component_schema)
        )

        mock_entity_platform(
            self.hass,
            "platform_conf.whatever",
            MockPlatform("whatever", platform_schema=platform_schema),
        )

        with assert_setup_component(1):
            assert setup.setup_component(
                self.hass,
                "platform_conf",
                {
                    # pass
                    "platform_conf": {"platform": "whatever", "hello": "world"},
                    # fail: key hello violates component platform_schema
                    "platform_conf 2": {"platform": "whatever", "hello": "there"},
                },
            )

    def test_validate_platform_config_4(self):
        """Test entity_namespace in PLATFORM_SCHEMA."""
        component_schema = PLATFORM_SCHEMA_BASE
        platform_schema = PLATFORM_SCHEMA
        mock_integration(
            self.hass,
            MockModule("platform_conf", platform_schema_base=component_schema),
        )

        mock_entity_platform(
            self.hass,
            "platform_conf.whatever",
            MockPlatform(platform_schema=platform_schema),
        )

        with assert_setup_component(1):
            assert setup.setup_component(
                self.hass,
                "platform_conf",
                {
                    "platform_conf": {
                        # pass: entity_namespace accepted by PLATFORM_SCHEMA
                        "platform": "whatever",
                        "entity_namespace": "yummy",
                    }
                },
            )

        self.hass.data.pop(setup.DATA_SETUP)
        self.hass.config.components.remove("platform_conf")

    def test_component_not_found(self):
        """setup_component should not crash if component doesn't exist."""
        assert setup.setup_component(self.hass, "non_existing", {}) is False

    def test_component_not_double_initialized(self):
        """Test we do not set up a component twice."""
        mock_setup = Mock(return_value=True)

        mock_integration(self.hass, MockModule("comp", setup=mock_setup))

        assert setup.setup_component(self.hass, "comp", {})
        assert mock_setup.called

        mock_setup.reset_mock()

        assert setup.setup_component(self.hass, "comp", {})
        assert not mock_setup.called

    @patch("homeassistant.util.package.install_package", return_value=False)
    def test_component_not_installed_if_requirement_fails(self, mock_install):
        """Component setup should fail if requirement can't install."""
        self.hass.config.skip_pip = False
        mock_integration(self.hass, MockModule("comp", requirements=["package==0.0.1"]))

        assert not setup.setup_component(self.hass, "comp", {})
        assert "comp" not in self.hass.config.components

    def test_component_not_setup_twice_if_loaded_during_other_setup(self):
        """Test component setup while waiting for lock is not set up twice."""
        result = []

        async def async_setup(hass, config):
            """Tracking Setup."""
            result.append(1)

        mock_integration(self.hass, MockModule("comp", async_setup=async_setup))

        def setup_component():
            """Set up the component."""
            setup.setup_component(self.hass, "comp", {})

        thread = threading.Thread(target=setup_component)
        thread.start()
        setup.setup_component(self.hass, "comp", {})

        thread.join()

        assert len(result) == 1

    def test_component_not_setup_missing_dependencies(self):
        """Test we do not set up a component if not all dependencies loaded."""
        deps = ["maybe_existing"]
        mock_integration(self.hass, MockModule("comp", dependencies=deps))

        assert not setup.setup_component(self.hass, "comp", {})
        assert "comp" not in self.hass.config.components

        self.hass.data.pop(setup.DATA_SETUP)

        mock_integration(self.hass, MockModule("comp2", dependencies=deps))
        mock_integration(self.hass, MockModule("maybe_existing"))

        assert setup.setup_component(self.hass, "comp2", {})

    def test_component_failing_setup(self):
        """Test component that fails setup."""
        mock_integration(
            self.hass, MockModule("comp", setup=lambda hass, config: False)
        )

        assert not setup.setup_component(self.hass, "comp", {})
        assert "comp" not in self.hass.config.components

    def test_component_exception_setup(self):
        """Test component that raises exception during setup."""

        def exception_setup(hass, config):
            """Raise exception."""
            raise Exception("fail!")

        mock_integration(self.hass, MockModule("comp", setup=exception_setup))

        assert not setup.setup_component(self.hass, "comp", {})
        assert "comp" not in self.hass.config.components

    def test_component_setup_with_validation_and_dependency(self):
        """Test all config is passed to dependencies."""

        def config_check_setup(hass, config):
            """Test that config is passed in."""
            if config.get("comp_a", {}).get("valid", False):
                return True
            raise Exception(f"Config not passed in: {config}")

        platform = MockPlatform()

        mock_integration(self.hass, MockModule("comp_a", setup=config_check_setup))
        mock_integration(
            self.hass,
            MockModule("platform_a", setup=config_check_setup, dependencies=["comp_a"]),
        )

        mock_entity_platform(self.hass, "switch.platform_a", platform)

        setup.setup_component(
            self.hass,
            "switch",
            {"comp_a": {"valid": True}, "switch": {"platform": "platform_a"}},
        )
        assert "comp_a" in self.hass.config.components

    def test_platform_specific_config_validation(self):
        """Test platform that specifies config."""
        platform_schema = PLATFORM_SCHEMA.extend(
            {"valid": True}, extra=vol.PREVENT_EXTRA
        )

        mock_setup = Mock(spec_set=True)

        mock_entity_platform(
            self.hass,
            "switch.platform_a",
            MockPlatform(platform_schema=platform_schema, setup_platform=mock_setup),
        )

        with assert_setup_component(0, "switch"):
            assert setup.setup_component(
                self.hass,
                "switch",
                {"switch": {"platform": "platform_a", "invalid": True}},
            )
            assert mock_setup.call_count == 0

        self.hass.data.pop(setup.DATA_SETUP)
        self.hass.config.components.remove("switch")

        with assert_setup_component(0):
            assert setup.setup_component(
                self.hass,
                "switch",
                {
                    "switch": {
                        "platform": "platform_a",
                        "valid": True,
                        "invalid_extra": True,
                    }
                },
            )
            assert mock_setup.call_count == 0

        self.hass.data.pop(setup.DATA_SETUP)
        self.hass.config.components.remove("switch")

        with assert_setup_component(1, "switch"):
            assert setup.setup_component(
                self.hass,
                "switch",
                {"switch": {"platform": "platform_a", "valid": True}},
            )
            assert mock_setup.call_count == 1

    def test_disable_component_if_invalid_return(self):
        """Test disabling component if invalid return."""
        mock_integration(
            self.hass, MockModule("disabled_component", setup=lambda hass, config: None)
        )

        assert not setup.setup_component(self.hass, "disabled_component", {})
        assert "disabled_component" not in self.hass.config.components

        self.hass.data.pop(setup.DATA_SETUP)
        mock_integration(
            self.hass,
            MockModule("disabled_component", setup=lambda hass, config: False),
        )

        assert not setup.setup_component(self.hass, "disabled_component", {})
        assert "disabled_component" not in self.hass.config.components

        self.hass.data.pop(setup.DATA_SETUP)
        mock_integration(
            self.hass, MockModule("disabled_component", setup=lambda hass, config: True)
        )

        assert setup.setup_component(self.hass, "disabled_component", {})
        assert "disabled_component" in self.hass.config.components

    def test_all_work_done_before_start(self):
        """Test all init work done till start."""
        call_order = []

        def component1_setup(hass, config):
            """Set up mock component."""
            discovery.discover(hass, "test_component2", {}, "test_component2", {})
            discovery.discover(hass, "test_component3", {}, "test_component3", {})
            return True

        def component_track_setup(hass, config):
            """Set up mock component."""
            call_order.append(1)
            return True

        mock_integration(
            self.hass, MockModule("test_component1", setup=component1_setup)
        )

        mock_integration(
            self.hass, MockModule("test_component2", setup=component_track_setup)
        )

        mock_integration(
            self.hass, MockModule("test_component3", setup=component_track_setup)
        )

        @callback
        def track_start(event):
            """Track start event."""
            call_order.append(2)

        self.hass.bus.listen_once(EVENT_HOMEASSISTANT_START, track_start)

        self.hass.add_job(setup.async_setup_component(self.hass, "test_component1", {}))
        self.hass.block_till_done()
        self.hass.start()
        assert call_order == [1, 1, 2]


async def test_component_cannot_depend_config(hass):
    """Test config is not allowed to be a dependency."""
    result = await setup._async_process_dependencies(hass, None, "test", ["config"])
    assert not result


async def test_component_warn_slow_setup(hass):
    """Warn we log when a component setup takes a long time."""
    mock_integration(hass, MockModule("test_component1"))
    with patch.object(hass.loop, "call_later") as mock_call:
        result = await setup.async_setup_component(hass, "test_component1", {})
        assert result
        assert mock_call.called

        assert len(mock_call.mock_calls) == 5
        timeout, logger_method = mock_call.mock_calls[0][1][:2]

        assert timeout == setup.SLOW_SETUP_WARNING
        assert logger_method == setup._LOGGER.warning

        timeout, function = mock_call.mock_calls[1][1][:2]
        assert timeout == setup.SLOW_SETUP_MAX_WAIT

        assert mock_call().cancel.called


async def test_platform_no_warn_slow(hass):
    """Do not warn for long entity setup time."""
    mock_integration(
        hass, MockModule("test_component1", platform_schema=PLATFORM_SCHEMA)
    )
    with patch.object(hass.loop, "call_later") as mock_call:
        result = await setup.async_setup_component(hass, "test_component1", {})
        assert result
        timeout, function = mock_call.mock_calls[0][1][:2]
        assert timeout == setup.SLOW_SETUP_MAX_WAIT


async def test_platform_error_slow_setup(hass, caplog):
    """Don't block startup more than SLOW_SETUP_MAX_WAIT."""

<<<<<<< HEAD
    with patch.object(setup, "SLOW_SETUP_MAX_WAIT", 0):
=======
    with patch.object(setup, "SLOW_SETUP_MAX_WAIT", 1):
>>>>>>> f626129e
        called = []

        async def async_setup(*args):
            """Tracking Setup."""
            called.append(1)
<<<<<<< HEAD
            await asyncio.sleep(1)
=======
            await asyncio.sleep(2)
>>>>>>> f626129e

        mock_integration(hass, MockModule("test_component1", async_setup=async_setup))
        result = await setup.async_setup_component(hass, "test_component1", {})
        assert len(called) == 1
        assert not result
<<<<<<< HEAD
        assert "test_component1 is taking longer than 0 seconds" in caplog.text
=======
        assert "test_component1 is taking longer than 1 seconds" in caplog.text
>>>>>>> f626129e


async def test_when_setup_already_loaded(hass):
    """Test when setup."""
    calls = []

    async def mock_callback(hass, component):
        """Mock callback."""
        calls.append(component)

    setup.async_when_setup(hass, "test", mock_callback)
    await hass.async_block_till_done()
    assert calls == []

    hass.config.components.add("test")
    hass.bus.async_fire(EVENT_COMPONENT_LOADED, {"component": "test"})
    await hass.async_block_till_done()
    assert calls == ["test"]

    # Event listener should be gone
    hass.bus.async_fire(EVENT_COMPONENT_LOADED, {"component": "test"})
    await hass.async_block_till_done()
    assert calls == ["test"]

    # Should be called right away
    setup.async_when_setup(hass, "test", mock_callback)
    await hass.async_block_till_done()
    assert calls == ["test", "test"]


async def test_setup_import_blows_up(hass):
    """Test that we handle it correctly when importing integration blows up."""
    with patch(
        "homeassistant.loader.Integration.get_component", side_effect=ValueError
    ):
        assert not await setup.async_setup_component(hass, "sun", {})


async def test_parallel_entry_setup(hass):
    """Test config entries are set up in parallel."""
    MockConfigEntry(domain="comp", data={"value": 1}).add_to_hass(hass)
    MockConfigEntry(domain="comp", data={"value": 2}).add_to_hass(hass)

    calls = []

    async def mock_async_setup_entry(hass, entry):
        """Mock setting up an entry."""
        calls.append(entry.data["value"])
        await asyncio.sleep(0)
        calls.append(entry.data["value"])
        return True

    mock_integration(
        hass, MockModule("comp", async_setup_entry=mock_async_setup_entry,),
    )
    mock_entity_platform(hass, "config_flow.comp", None)
    await setup.async_setup_component(hass, "comp", {})

    assert calls == [1, 2, 1, 2]<|MERGE_RESOLUTION|>--- conflicted
+++ resolved
@@ -517,31 +517,19 @@
 async def test_platform_error_slow_setup(hass, caplog):
     """Don't block startup more than SLOW_SETUP_MAX_WAIT."""
 
-<<<<<<< HEAD
-    with patch.object(setup, "SLOW_SETUP_MAX_WAIT", 0):
-=======
     with patch.object(setup, "SLOW_SETUP_MAX_WAIT", 1):
->>>>>>> f626129e
         called = []
 
         async def async_setup(*args):
             """Tracking Setup."""
             called.append(1)
-<<<<<<< HEAD
-            await asyncio.sleep(1)
-=======
             await asyncio.sleep(2)
->>>>>>> f626129e
 
         mock_integration(hass, MockModule("test_component1", async_setup=async_setup))
         result = await setup.async_setup_component(hass, "test_component1", {})
         assert len(called) == 1
         assert not result
-<<<<<<< HEAD
-        assert "test_component1 is taking longer than 0 seconds" in caplog.text
-=======
         assert "test_component1 is taking longer than 1 seconds" in caplog.text
->>>>>>> f626129e
 
 
 async def test_when_setup_already_loaded(hass):
