"""Test to verify that Home Assistant core works."""
# pylint: disable=protected-access
import asyncio
from datetime import datetime, timedelta
import functools
import logging
import os
from tempfile import TemporaryDirectory
import unittest

import pytest
import pytz
import voluptuous as vol

from homeassistant.const import (
    ATTR_FRIENDLY_NAME,
    ATTR_NOW,
    ATTR_SECONDS,
    CONF_UNIT_SYSTEM,
    EVENT_CALL_SERVICE,
    EVENT_CORE_CONFIG_UPDATE,
    EVENT_HOMEASSISTANT_CLOSE,
    EVENT_HOMEASSISTANT_FINAL_WRITE,
    EVENT_HOMEASSISTANT_START,
    EVENT_HOMEASSISTANT_STOP,
    EVENT_SERVICE_REGISTERED,
    EVENT_SERVICE_REMOVED,
    EVENT_STATE_CHANGED,
    EVENT_TIME_CHANGED,
    EVENT_TIMER_OUT_OF_SYNC,
    __version__,
)
import homeassistant.core as ha
from homeassistant.exceptions import InvalidEntityFormatError, InvalidStateError
import homeassistant.util.dt as dt_util
from homeassistant.util.unit_system import METRIC_SYSTEM

from tests.async_mock import MagicMock, Mock, patch
from tests.common import async_mock_service, get_test_home_assistant

PST = pytz.timezone("America/Los_Angeles")


def test_split_entity_id():
    """Test split_entity_id."""
    assert ha.split_entity_id("domain.object_id") == ["domain", "object_id"]


def test_async_add_job_schedule_callback():
    """Test that we schedule coroutines and add jobs to the job pool."""
    hass = MagicMock()
    job = MagicMock()

    ha.HomeAssistant.async_add_job(hass, ha.callback(job))
    assert len(hass.loop.call_soon.mock_calls) == 1
    assert len(hass.loop.create_task.mock_calls) == 0
    assert len(hass.add_job.mock_calls) == 0


def test_async_add_job_schedule_partial_callback():
    """Test that we schedule partial coros and add jobs to the job pool."""
    hass = MagicMock()
    job = MagicMock()
    partial = functools.partial(ha.callback(job))

    ha.HomeAssistant.async_add_job(hass, partial)
    assert len(hass.loop.call_soon.mock_calls) == 1
    assert len(hass.loop.create_task.mock_calls) == 0
    assert len(hass.add_job.mock_calls) == 0


def test_async_add_job_schedule_coroutinefunction(loop):
    """Test that we schedule coroutines and add jobs to the job pool."""
    hass = MagicMock(loop=MagicMock(wraps=loop))

    async def job():
        pass

    ha.HomeAssistant.async_add_job(hass, job)
    assert len(hass.loop.call_soon.mock_calls) == 0
    assert len(hass.loop.create_task.mock_calls) == 1
    assert len(hass.add_job.mock_calls) == 0


def test_async_add_job_schedule_partial_coroutinefunction(loop):
    """Test that we schedule partial coros and add jobs to the job pool."""
    hass = MagicMock(loop=MagicMock(wraps=loop))

    async def job():
        pass

    partial = functools.partial(job)

    ha.HomeAssistant.async_add_job(hass, partial)
    assert len(hass.loop.call_soon.mock_calls) == 0
    assert len(hass.loop.create_task.mock_calls) == 1
    assert len(hass.add_job.mock_calls) == 0


def test_async_add_job_add_threaded_job_to_pool():
    """Test that we schedule coroutines and add jobs to the job pool."""
    hass = MagicMock()

    def job():
        pass

    ha.HomeAssistant.async_add_job(hass, job)
    assert len(hass.loop.call_soon.mock_calls) == 0
    assert len(hass.loop.create_task.mock_calls) == 0
    assert len(hass.loop.run_in_executor.mock_calls) == 1


def test_async_create_task_schedule_coroutine(loop):
    """Test that we schedule coroutines and add jobs to the job pool."""
    hass = MagicMock(loop=MagicMock(wraps=loop))

    async def job():
        pass

    ha.HomeAssistant.async_create_task(hass, job())
    assert len(hass.loop.call_soon.mock_calls) == 0
    assert len(hass.loop.create_task.mock_calls) == 1
    assert len(hass.add_job.mock_calls) == 0


def test_async_run_job_calls_callback():
    """Test that the callback annotation is respected."""
    hass = MagicMock()
    calls = []

    def job():
        calls.append(1)

    ha.HomeAssistant.async_run_job(hass, ha.callback(job))
    assert len(calls) == 1
    assert len(hass.async_add_job.mock_calls) == 0


def test_async_run_job_delegates_non_async():
    """Test that the callback annotation is respected."""
    hass = MagicMock()
    calls = []

    def job():
        calls.append(1)

    ha.HomeAssistant.async_run_job(hass, job)
    assert len(calls) == 0
    assert len(hass.async_add_job.mock_calls) == 1


def test_stage_shutdown():
    """Simulate a shutdown, test calling stuff."""
    hass = get_test_home_assistant()
    test_stop = []
    test_final_write = []
    test_close = []
    test_all = []

    hass.bus.listen(EVENT_HOMEASSISTANT_STOP, lambda event: test_stop.append(event))
    hass.bus.listen(
        EVENT_HOMEASSISTANT_FINAL_WRITE, lambda event: test_final_write.append(event)
    )
    hass.bus.listen(EVENT_HOMEASSISTANT_CLOSE, lambda event: test_close.append(event))
    hass.bus.listen("*", lambda event: test_all.append(event))

    hass.stop()

    assert len(test_stop) == 1
    assert len(test_close) == 1
    assert len(test_final_write) == 1
    assert len(test_all) == 2


class TestHomeAssistant(unittest.TestCase):
    """Test the Home Assistant core classes."""

    # pylint: disable=invalid-name
    def setUp(self):
        """Set up things to be run when tests are started."""
        self.hass = get_test_home_assistant()

    # pylint: disable=invalid-name
    def tearDown(self):
        """Stop everything that was started."""
        self.hass.stop()

    def test_pending_sheduler(self):
        """Add a coro to pending tasks."""
        call_count = []

        @asyncio.coroutine
        def test_coro():
            """Test Coro."""
            call_count.append("call")

        for _ in range(3):
            self.hass.add_job(test_coro())

        asyncio.run_coroutine_threadsafe(
            asyncio.wait(self.hass._pending_tasks), loop=self.hass.loop
        ).result()

        assert len(self.hass._pending_tasks) == 3
        assert len(call_count) == 3

    def test_async_add_job_pending_tasks_coro(self):
        """Add a coro to pending tasks."""
        call_count = []

        @asyncio.coroutine
        def test_coro():
            """Test Coro."""
            call_count.append("call")

        for _ in range(2):
            self.hass.add_job(test_coro())

        @asyncio.coroutine
        def wait_finish_callback():
            """Wait until all stuff is scheduled."""
            yield from asyncio.sleep(0)
            yield from asyncio.sleep(0)

        asyncio.run_coroutine_threadsafe(
            wait_finish_callback(), self.hass.loop
        ).result()

        assert len(self.hass._pending_tasks) == 2
        self.hass.block_till_done()
        assert len(call_count) == 2

    def test_async_add_job_pending_tasks_executor(self):
        """Run an executor in pending tasks."""
        call_count = []

        def test_executor():
            """Test executor."""
            call_count.append("call")

        @asyncio.coroutine
        def wait_finish_callback():
            """Wait until all stuff is scheduled."""
            yield from asyncio.sleep(0)
            yield from asyncio.sleep(0)

        for _ in range(2):
            self.hass.add_job(test_executor)

        asyncio.run_coroutine_threadsafe(
            wait_finish_callback(), self.hass.loop
        ).result()

        assert len(self.hass._pending_tasks) == 2
        self.hass.block_till_done()
        assert len(call_count) == 2

    def test_async_add_job_pending_tasks_callback(self):
        """Run a callback in pending tasks."""
        call_count = []

        @ha.callback
        def test_callback():
            """Test callback."""
            call_count.append("call")

        @asyncio.coroutine
        def wait_finish_callback():
            """Wait until all stuff is scheduled."""
            yield from asyncio.sleep(0)
            yield from asyncio.sleep(0)

        for _ in range(2):
            self.hass.add_job(test_callback)

        asyncio.run_coroutine_threadsafe(
            wait_finish_callback(), self.hass.loop
        ).result()

        self.hass.block_till_done()

        assert len(self.hass._pending_tasks) == 0
        assert len(call_count) == 2

    def test_add_job_with_none(self):
        """Try to add a job with None as function."""
        with pytest.raises(ValueError):
            self.hass.add_job(None, "test_arg")


class TestEvent(unittest.TestCase):
    """A Test Event class."""

    def test_eq(self):
        """Test events."""
        now = dt_util.utcnow()
        data = {"some": "attr"}
        context = ha.Context()
        event1, event2 = [
            ha.Event("some_type", data, time_fired=now, context=context)
            for _ in range(2)
        ]

        assert event1 == event2

    def test_repr(self):
        """Test that repr method works."""
        assert str(ha.Event("TestEvent")) == "<Event TestEvent[L]>"

        assert (
            str(ha.Event("TestEvent", {"beer": "nice"}, ha.EventOrigin.remote))
            == "<Event TestEvent[R]: beer=nice>"
        )

    def test_as_dict(self):
        """Test as dictionary."""
        event_type = "some_type"
        now = dt_util.utcnow()
        data = {"some": "attr"}

        event = ha.Event(event_type, data, ha.EventOrigin.local, now)
        expected = {
            "event_type": event_type,
            "data": data,
            "origin": "LOCAL",
            "time_fired": now,
            "context": {
                "id": event.context.id,
                "parent_id": None,
                "user_id": event.context.user_id,
            },
        }
        assert expected == event.as_dict()


class TestEventBus(unittest.TestCase):
    """Test EventBus methods."""

    # pylint: disable=invalid-name
    def setUp(self):
        """Set up things to be run when tests are started."""
        self.hass = get_test_home_assistant()
        self.bus = self.hass.bus

    # pylint: disable=invalid-name
    def tearDown(self):
        """Stop down stuff we started."""
        self.hass.stop()

    def test_add_remove_listener(self):
        """Test remove_listener method."""
        self.hass.allow_pool = False
        old_count = len(self.bus.listeners)

        def listener(_):
            pass

        unsub = self.bus.listen("test", listener)

        assert old_count + 1 == len(self.bus.listeners)

        # Remove listener
        unsub()
        assert old_count == len(self.bus.listeners)

        # Should do nothing now
        unsub()

    def test_unsubscribe_listener(self):
        """Test unsubscribe listener from returned function."""
        calls = []

        @ha.callback
        def listener(event):
            """Mock listener."""
            calls.append(event)

        unsub = self.bus.listen("test", listener)

        self.bus.fire("test")
        self.hass.block_till_done()

        assert len(calls) == 1

        unsub()

        self.bus.fire("event")
        self.hass.block_till_done()

        assert len(calls) == 1

    def test_listen_once_event_with_callback(self):
        """Test listen_once_event method."""
        runs = []

        @ha.callback
        def event_handler(event):
            runs.append(event)

        self.bus.listen_once("test_event", event_handler)

        self.bus.fire("test_event")
        # Second time it should not increase runs
        self.bus.fire("test_event")

        self.hass.block_till_done()
        assert len(runs) == 1

    def test_listen_once_event_with_coroutine(self):
        """Test listen_once_event method."""
        runs = []

        @asyncio.coroutine
        def event_handler(event):
            runs.append(event)

        self.bus.listen_once("test_event", event_handler)

        self.bus.fire("test_event")
        # Second time it should not increase runs
        self.bus.fire("test_event")

        self.hass.block_till_done()
        assert len(runs) == 1

    def test_listen_once_event_with_thread(self):
        """Test listen_once_event method."""
        runs = []

        def event_handler(event):
            runs.append(event)

        self.bus.listen_once("test_event", event_handler)

        self.bus.fire("test_event")
        # Second time it should not increase runs
        self.bus.fire("test_event")

        self.hass.block_till_done()
        assert len(runs) == 1

    def test_thread_event_listener(self):
        """Test thread event listener."""
        thread_calls = []

        def thread_listener(event):
            thread_calls.append(event)

        self.bus.listen("test_thread", thread_listener)
        self.bus.fire("test_thread")
        self.hass.block_till_done()
        assert len(thread_calls) == 1

    def test_callback_event_listener(self):
        """Test callback event listener."""
        callback_calls = []

        @ha.callback
        def callback_listener(event):
            callback_calls.append(event)

        self.bus.listen("test_callback", callback_listener)
        self.bus.fire("test_callback")
        self.hass.block_till_done()
        assert len(callback_calls) == 1

    def test_coroutine_event_listener(self):
        """Test coroutine event listener."""
        coroutine_calls = []

        @asyncio.coroutine
        def coroutine_listener(event):
            coroutine_calls.append(event)

        self.bus.listen("test_coroutine", coroutine_listener)
        self.bus.fire("test_coroutine")
        self.hass.block_till_done()
        assert len(coroutine_calls) == 1


def test_state_init():
    """Test state.init."""
    with pytest.raises(InvalidEntityFormatError):
        ha.State("invalid_entity_format", "test_state")

    with pytest.raises(InvalidStateError):
        ha.State("domain.long_state", "t" * 256)


def test_state_domain():
    """Test domain."""
    state = ha.State("some_domain.hello", "world")
    assert state.domain == "some_domain"


def test_state_object_id():
    """Test object ID."""
    state = ha.State("domain.hello", "world")
    assert state.object_id == "hello"


def test_state_name_if_no_friendly_name_attr():
    """Test if there is no friendly name."""
    state = ha.State("domain.hello_world", "world")
    assert state.name == "hello world"


def test_state_name_if_friendly_name_attr():
    """Test if there is a friendly name."""
    name = "Some Unique Name"
    state = ha.State("domain.hello_world", "world", {ATTR_FRIENDLY_NAME: name})
    assert state.name == name


def test_state_dict_conversion():
    """Test conversion of dict."""
    state = ha.State("domain.hello", "world", {"some": "attr"})
    assert state == ha.State.from_dict(state.as_dict())


def test_state_dict_conversion_with_wrong_data():
    """Test conversion with wrong data."""
    assert ha.State.from_dict(None) is None
    assert ha.State.from_dict({"state": "yes"}) is None
    assert ha.State.from_dict({"entity_id": "yes"}) is None
    # Make sure invalid context data doesn't crash
    wrong_context = ha.State.from_dict(
        {
            "entity_id": "light.kitchen",
            "state": "on",
            "context": {"id": "123", "non-existing": "crash"},
        }
    )
    assert wrong_context is not None
    assert wrong_context.context.id == "123"


def test_state_repr():
    """Test state.repr."""
    assert (
        str(ha.State("happy.happy", "on", last_changed=datetime(1984, 12, 8, 12, 0, 0)))
        == "<state happy.happy=on @ 1984-12-08T12:00:00+00:00>"
    )

    assert (
        str(
            ha.State(
                "happy.happy",
                "on",
                {"brightness": 144},
                datetime(1984, 12, 8, 12, 0, 0),
            )
        )
        == "<state happy.happy=on; brightness=144 @ "
        "1984-12-08T12:00:00+00:00>"
    )


class TestStateMachine(unittest.TestCase):
    """Test State machine methods."""

    # pylint: disable=invalid-name
    def setUp(self):
        """Set up things to be run when tests are started."""
        self.hass = get_test_home_assistant()
        self.states = self.hass.states
        self.states.set("light.Bowl", "on")
        self.states.set("switch.AC", "off")

    # pylint: disable=invalid-name
    def tearDown(self):
        """Stop down stuff we started."""
        self.hass.stop()

    def test_is_state(self):
        """Test is_state method."""
        assert self.states.is_state("light.Bowl", "on")
        assert not self.states.is_state("light.Bowl", "off")
        assert not self.states.is_state("light.Non_existing", "on")

    def test_entity_ids(self):
        """Test get_entity_ids method."""
        ent_ids = self.states.entity_ids()
        assert len(ent_ids) == 2
        assert "light.bowl" in ent_ids
        assert "switch.ac" in ent_ids

        ent_ids = self.states.entity_ids("light")
        assert len(ent_ids) == 1
        assert "light.bowl" in ent_ids

    def test_all(self):
        """Test everything."""
        states = sorted(state.entity_id for state in self.states.all())
        assert ["light.bowl", "switch.ac"] == states

    def test_remove(self):
        """Test remove method."""
        events = []

        @ha.callback
        def callback(event):
            events.append(event)

        self.hass.bus.listen(EVENT_STATE_CHANGED, callback)

        assert "light.bowl" in self.states.entity_ids()
        assert self.states.remove("light.bowl")
        self.hass.block_till_done()

        assert "light.bowl" not in self.states.entity_ids()
        assert len(events) == 1
        assert events[0].data.get("entity_id") == "light.bowl"
        assert events[0].data.get("old_state") is not None
        assert events[0].data["old_state"].entity_id == "light.bowl"
        assert events[0].data.get("new_state") is None

        # If it does not exist, we should get False
        assert not self.states.remove("light.Bowl")
        self.hass.block_till_done()
        assert len(events) == 1

    def test_case_insensitivty(self):
        """Test insensitivty."""
        runs = []

        @ha.callback
        def callback(event):
            runs.append(event)

        self.hass.bus.listen(EVENT_STATE_CHANGED, callback)

        self.states.set("light.BOWL", "off")
        self.hass.block_till_done()

        assert self.states.is_state("light.bowl", "off")
        assert len(runs) == 1

    def test_last_changed_not_updated_on_same_state(self):
        """Test to not update the existing, same state."""
        state = self.states.get("light.Bowl")

        future = dt_util.utcnow() + timedelta(hours=10)

        with patch("homeassistant.util.dt.utcnow", return_value=future):
            self.states.set("light.Bowl", "on", {"attr": "triggers_change"})
            self.hass.block_till_done()

        state2 = self.states.get("light.Bowl")
        assert state2 is not None
        assert state.last_changed == state2.last_changed

    def test_force_update(self):
        """Test force update option."""
        events = []

        @ha.callback
        def callback(event):
            events.append(event)

        self.hass.bus.listen(EVENT_STATE_CHANGED, callback)

        self.states.set("light.bowl", "on")
        self.hass.block_till_done()
        assert len(events) == 0

        self.states.set("light.bowl", "on", None, True)
        self.hass.block_till_done()
        assert len(events) == 1


def test_service_call_repr():
    """Test ServiceCall repr."""
    call = ha.ServiceCall("homeassistant", "start")
    assert str(call) == f"<ServiceCall homeassistant.start (c:{call.context.id})>"

    call2 = ha.ServiceCall("homeassistant", "start", {"fast": "yes"})
    assert (
        str(call2)
        == f"<ServiceCall homeassistant.start (c:{call2.context.id}): fast=yes>"
    )


class TestServiceRegistry(unittest.TestCase):
    """Test ServicerRegistry methods."""

    # pylint: disable=invalid-name
    def setUp(self):
        """Set up things to be run when tests are started."""
        self.hass = get_test_home_assistant()
        self.services = self.hass.services

        @ha.callback
        def mock_service(call):
            pass

        self.services.register("Test_Domain", "TEST_SERVICE", mock_service)

        self.calls_register = []

        @ha.callback
        def mock_event_register(event):
            """Mock register event."""
            self.calls_register.append(event)

        self.hass.bus.listen(EVENT_SERVICE_REGISTERED, mock_event_register)

    # pylint: disable=invalid-name
    def tearDown(self):
        """Stop down stuff we started."""
        self.hass.stop()

    def test_has_service(self):
        """Test has_service method."""
        assert self.services.has_service("tesT_domaiN", "tesT_servicE")
        assert not self.services.has_service("test_domain", "non_existing")
        assert not self.services.has_service("non_existing", "test_service")

    def test_services(self):
        """Test services."""
        assert len(self.services.services) == 1

    def test_call_with_blocking_done_in_time(self):
        """Test call with blocking."""
        calls = []

        @ha.callback
        def service_handler(call):
            """Service handler."""
            calls.append(call)

        self.services.register("test_domain", "register_calls", service_handler)
        self.hass.block_till_done()

        assert len(self.calls_register) == 1
        assert self.calls_register[-1].data["domain"] == "test_domain"
        assert self.calls_register[-1].data["service"] == "register_calls"

        assert self.services.call("test_domain", "REGISTER_CALLS", blocking=True)
        assert len(calls) == 1

    def test_call_non_existing_with_blocking(self):
        """Test non-existing with blocking."""
        with pytest.raises(ha.ServiceNotFound):
            self.services.call("test_domain", "i_do_not_exist", blocking=True)

    def test_async_service(self):
        """Test registering and calling an async service."""
        calls = []

        async def service_handler(call):
            """Service handler coroutine."""
            calls.append(call)

        self.services.register("test_domain", "register_calls", service_handler)
        self.hass.block_till_done()

        assert len(self.calls_register) == 1
        assert self.calls_register[-1].data["domain"] == "test_domain"
        assert self.calls_register[-1].data["service"] == "register_calls"

        assert self.services.call("test_domain", "REGISTER_CALLS", blocking=True)
        self.hass.block_till_done()
        assert len(calls) == 1

    def test_async_service_partial(self):
        """Test registering and calling an wrapped async service."""
        calls = []

        async def service_handler(call):
            """Service handler coroutine."""
            calls.append(call)

        self.services.register(
            "test_domain", "register_calls", functools.partial(service_handler)
        )
        self.hass.block_till_done()

        assert len(self.calls_register) == 1
        assert self.calls_register[-1].data["domain"] == "test_domain"
        assert self.calls_register[-1].data["service"] == "register_calls"

        assert self.services.call("test_domain", "REGISTER_CALLS", blocking=True)
        self.hass.block_till_done()
        assert len(calls) == 1

    def test_callback_service(self):
        """Test registering and calling an async service."""
        calls = []

        @ha.callback
        def service_handler(call):
            """Service handler coroutine."""
            calls.append(call)

        self.services.register("test_domain", "register_calls", service_handler)
        self.hass.block_till_done()

        assert len(self.calls_register) == 1
        assert self.calls_register[-1].data["domain"] == "test_domain"
        assert self.calls_register[-1].data["service"] == "register_calls"

        assert self.services.call("test_domain", "REGISTER_CALLS", blocking=True)
        self.hass.block_till_done()
        assert len(calls) == 1

    def test_remove_service(self):
        """Test remove service."""
        calls_remove = []

        @ha.callback
        def mock_event_remove(event):
            """Mock register event."""
            calls_remove.append(event)

        self.hass.bus.listen(EVENT_SERVICE_REMOVED, mock_event_remove)

        assert self.services.has_service("test_Domain", "test_Service")

        self.services.remove("test_Domain", "test_Service")
        self.hass.block_till_done()

        assert not self.services.has_service("test_Domain", "test_Service")
        assert len(calls_remove) == 1
        assert calls_remove[-1].data["domain"] == "test_domain"
        assert calls_remove[-1].data["service"] == "test_service"

    def test_remove_service_that_not_exists(self):
        """Test remove service that not exists."""
        calls_remove = []

        @ha.callback
        def mock_event_remove(event):
            """Mock register event."""
            calls_remove.append(event)

        self.hass.bus.listen(EVENT_SERVICE_REMOVED, mock_event_remove)

        assert not self.services.has_service("test_xxx", "test_yyy")
        self.services.remove("test_xxx", "test_yyy")
        self.hass.block_till_done()
        assert len(calls_remove) == 0

    def test_async_service_raise_exception(self):
        """Test registering and calling an async service raise exception."""

        async def service_handler(_):
            """Service handler coroutine."""
            raise ValueError

        self.services.register("test_domain", "register_calls", service_handler)
        self.hass.block_till_done()

        with pytest.raises(ValueError):
            assert self.services.call("test_domain", "REGISTER_CALLS", blocking=True)
            self.hass.block_till_done()

        # Non-blocking service call never throw exception
        self.services.call("test_domain", "REGISTER_CALLS", blocking=False)
        self.hass.block_till_done()

    def test_callback_service_raise_exception(self):
        """Test registering and calling an callback service raise exception."""

        @ha.callback
        def service_handler(_):
            """Service handler coroutine."""
            raise ValueError

        self.services.register("test_domain", "register_calls", service_handler)
        self.hass.block_till_done()

        with pytest.raises(ValueError):
            assert self.services.call("test_domain", "REGISTER_CALLS", blocking=True)
            self.hass.block_till_done()

        # Non-blocking service call never throw exception
        self.services.call("test_domain", "REGISTER_CALLS", blocking=False)
        self.hass.block_till_done()


class TestConfig(unittest.TestCase):
    """Test configuration methods."""

    # pylint: disable=invalid-name
    def setUp(self):
        """Set up things to be run when tests are started."""
        self.config = ha.Config(None)
        assert self.config.config_dir is None

    def test_path_with_file(self):
        """Test get_config_path method."""
        self.config.config_dir = "/test/ha-config"
        assert self.config.path("test.conf") == "/test/ha-config/test.conf"

    def test_path_with_dir_and_file(self):
        """Test get_config_path method."""
        self.config.config_dir = "/test/ha-config"
        assert self.config.path("dir", "test.conf") == "/test/ha-config/dir/test.conf"

    def test_as_dict(self):
        """Test as dict."""
        self.config.config_dir = "/test/ha-config"
        self.config.hass = MagicMock(state="RUNNING")
        expected = {
            "latitude": 0,
            "longitude": 0,
            "elevation": 0,
            CONF_UNIT_SYSTEM: METRIC_SYSTEM.as_dict(),
            "location_name": "Home",
            "time_zone": "UTC",
            "components": set(),
            "config_dir": "/test/ha-config",
            "whitelist_external_dirs": set(),
            "version": __version__,
            "config_source": "default",
            "safe_mode": False,
<<<<<<< HEAD
            "start_complete": False,
=======
            "state": "RUNNING",
>>>>>>> ee53f344
            "external_url": None,
            "internal_url": None,
        }

        assert expected == self.config.as_dict()

    def test_is_allowed_path(self):
        """Test is_allowed_path method."""
        with TemporaryDirectory() as tmp_dir:
            # The created dir is in /tmp. This is a symlink on OS X
            # causing this test to fail unless we resolve path first.
            self.config.whitelist_external_dirs = {os.path.realpath(tmp_dir)}

            test_file = os.path.join(tmp_dir, "test.jpg")
            with open(test_file, "w") as tmp_file:
                tmp_file.write("test")

            valid = [test_file, tmp_dir, os.path.join(tmp_dir, "notfound321")]
            for path in valid:
                assert self.config.is_allowed_path(path)

            self.config.whitelist_external_dirs = {"/home", "/var"}

            unvalid = [
                "/hass/config/secure",
                "/etc/passwd",
                "/root/secure_file",
                "/var/../etc/passwd",
                test_file,
            ]
            for path in unvalid:
                assert not self.config.is_allowed_path(path)

            with pytest.raises(AssertionError):
                self.config.is_allowed_path(None)


async def test_event_on_update(hass):
    """Test that event is fired on update."""
    events = []

    @ha.callback
    def callback(event):
        events.append(event)

    hass.bus.async_listen(EVENT_CORE_CONFIG_UPDATE, callback)

    assert hass.config.latitude != 12

    await hass.config.async_update(latitude=12)
    await hass.async_block_till_done()

    assert hass.config.latitude == 12
    assert len(events) == 1
    assert events[0].data == {"latitude": 12}


async def test_bad_timezone_raises_value_error(hass):
    """Test bad timezone raises ValueError."""
    with pytest.raises(ValueError):
        await hass.config.async_update(time_zone="not_a_timezone")


@patch("homeassistant.core.monotonic")
def test_create_timer(mock_monotonic, loop):
    """Test create timer."""
    hass = MagicMock()
    funcs = []
    orig_callback = ha.callback

    def mock_callback(func):
        funcs.append(func)
        return orig_callback(func)

    mock_monotonic.side_effect = 10.2, 10.8, 11.3

    with patch.object(ha, "callback", mock_callback), patch(
        "homeassistant.core.dt_util.utcnow",
        return_value=datetime(2018, 12, 31, 3, 4, 5, 333333),
    ):
        ha._async_create_timer(hass)

    assert len(funcs) == 2
    fire_time_event, stop_timer = funcs

    assert len(hass.loop.call_later.mock_calls) == 1
    delay, callback, target = hass.loop.call_later.mock_calls[0][1]
    assert abs(delay - 0.666667) < 0.001
    assert callback is fire_time_event
    assert abs(target - 10.866667) < 0.001

    with patch(
        "homeassistant.core.dt_util.utcnow",
        return_value=datetime(2018, 12, 31, 3, 4, 6, 100000),
    ):
        callback(target)

    assert len(hass.bus.async_listen_once.mock_calls) == 1
    assert len(hass.bus.async_fire.mock_calls) == 1
    assert len(hass.loop.call_later.mock_calls) == 2

    event_type, callback = hass.bus.async_listen_once.mock_calls[0][1]
    assert event_type == EVENT_HOMEASSISTANT_STOP
    assert callback is stop_timer

    delay, callback, target = hass.loop.call_later.mock_calls[1][1]
    assert abs(delay - 0.9) < 0.001
    assert callback is fire_time_event
    assert abs(target - 12.2) < 0.001

    event_type, event_data = hass.bus.async_fire.mock_calls[0][1]
    assert event_type == EVENT_TIME_CHANGED
    assert event_data[ATTR_NOW] == datetime(2018, 12, 31, 3, 4, 6, 100000)


@patch("homeassistant.core.monotonic")
def test_timer_out_of_sync(mock_monotonic, loop):
    """Test create timer."""
    hass = MagicMock()
    funcs = []
    orig_callback = ha.callback

    def mock_callback(func):
        funcs.append(func)
        return orig_callback(func)

    mock_monotonic.side_effect = 10.2, 13.3, 13.4

    with patch.object(ha, "callback", mock_callback), patch(
        "homeassistant.core.dt_util.utcnow",
        return_value=datetime(2018, 12, 31, 3, 4, 5, 333333),
    ):
        ha._async_create_timer(hass)

    delay, callback, target = hass.loop.call_later.mock_calls[0][1]

    with patch(
        "homeassistant.core.dt_util.utcnow",
        return_value=datetime(2018, 12, 31, 3, 4, 8, 200000),
    ):
        callback(target)

        event_type, event_data = hass.bus.async_fire.mock_calls[1][1]
        assert event_type == EVENT_TIMER_OUT_OF_SYNC
        assert abs(event_data[ATTR_SECONDS] - 2.433333) < 0.001

        assert len(funcs) == 2
        fire_time_event, _ = funcs

    assert len(hass.loop.call_later.mock_calls) == 2

    delay, callback, target = hass.loop.call_later.mock_calls[1][1]
    assert abs(delay - 0.8) < 0.001
    assert callback is fire_time_event
    assert abs(target - 14.2) < 0.001


@asyncio.coroutine
def test_hass_start_starts_the_timer(loop):
    """Test when hass starts, it starts the timer."""
    hass = ha.HomeAssistant(loop=loop)

    try:
        with patch("homeassistant.core._async_create_timer") as mock_timer:
            yield from hass.async_start()

        assert hass.state == ha.CoreState.running
        assert hass.config.start_complete is True
        assert not hass._track_task
        assert len(mock_timer.mock_calls) == 1
        assert mock_timer.mock_calls[0][1][0] is hass

    finally:
        yield from hass.async_stop()
        assert hass.state == ha.CoreState.not_running


@asyncio.coroutine
def test_start_taking_too_long(loop, caplog):
    """Test when async_start takes too long."""
    hass = ha.HomeAssistant(loop=loop)
    caplog.set_level(logging.WARNING)

    try:
        with patch(
            "homeassistant.core.timeout", side_effect=asyncio.TimeoutError
        ), patch("homeassistant.core._async_create_timer") as mock_timer:
            yield from hass.async_start()

        assert hass.state == ha.CoreState.running
        assert hass.config.start_complete is True
        assert len(mock_timer.mock_calls) == 1
        assert mock_timer.mock_calls[0][1][0] is hass
        assert "Something is blocking Home Assistant" in caplog.text

    finally:
        yield from hass.async_stop()
        assert hass.state == ha.CoreState.not_running


@asyncio.coroutine
def test_track_task_functions(loop):
    """Test function to start/stop track task and initial state."""
    hass = ha.HomeAssistant(loop=loop)
    try:
        assert hass._track_task

        hass.async_stop_track_tasks()
        assert not hass._track_task

        hass.async_track_tasks()
        assert hass._track_task
    finally:
        yield from hass.async_stop()


async def test_service_executed_with_subservices(hass):
    """Test we block correctly till all services done."""
    calls = async_mock_service(hass, "test", "inner")
    context = ha.Context()

    async def handle_outer(call):
        """Handle outer service call."""
        calls.append(call)
        call1 = hass.services.async_call(
            "test", "inner", blocking=True, context=call.context
        )
        call2 = hass.services.async_call(
            "test", "inner", blocking=True, context=call.context
        )
        await asyncio.wait([call1, call2])
        calls.append(call)

    hass.services.async_register("test", "outer", handle_outer)

    await hass.services.async_call("test", "outer", blocking=True, context=context)

    assert len(calls) == 4
    assert [call.service for call in calls] == ["outer", "inner", "inner", "outer"]
    assert all(call.context is context for call in calls)


async def test_service_call_event_contains_original_data(hass):
    """Test that service call event contains original data."""
    events = []

    @ha.callback
    def callback(event):
        events.append(event)

    hass.bus.async_listen(EVENT_CALL_SERVICE, callback)

    calls = async_mock_service(
        hass, "test", "service", vol.Schema({"number": vol.Coerce(int)})
    )

    context = ha.Context()
    await hass.services.async_call(
        "test", "service", {"number": "23"}, blocking=True, context=context
    )
    await hass.async_block_till_done()
    assert len(events) == 1
    assert events[0].data["service_data"]["number"] == "23"
    assert events[0].context is context
    assert len(calls) == 1
    assert calls[0].data["number"] == 23
    assert calls[0].context is context


def test_context():
    """Test context init."""
    c = ha.Context()
    assert c.user_id is None
    assert c.parent_id is None
    assert c.id is not None

    c = ha.Context(23, 100)
    assert c.user_id == 23
    assert c.parent_id == 100
    assert c.id is not None


async def test_async_functions_with_callback(hass):
    """Test we deal with async functions accidentally marked as callback."""
    runs = []

    @ha.callback
    async def test():
        runs.append(True)

    await hass.async_add_job(test)
    assert len(runs) == 1

    hass.async_run_job(test)
    await hass.async_block_till_done()
    assert len(runs) == 2

    @ha.callback
    async def service_handler(call):
        runs.append(True)

    hass.services.async_register("test_domain", "test_service", service_handler)

    await hass.services.async_call("test_domain", "test_service", blocking=True)
    assert len(runs) == 3


@pytest.mark.parametrize("cancel_call", [True, False])
async def test_cancel_service_task(hass, cancel_call):
    """Test cancellation."""
    service_called = asyncio.Event()
    service_cancelled = False

    async def service_handler(call):
        nonlocal service_cancelled
        service_called.set()
        try:
            await asyncio.sleep(10)
        except asyncio.CancelledError:
            service_cancelled = True
            raise

    hass.services.async_register("test_domain", "test_service", service_handler)
    call_task = hass.async_create_task(
        hass.services.async_call("test_domain", "test_service", blocking=True)
    )

    tasks_1 = asyncio.all_tasks()
    await asyncio.wait_for(service_called.wait(), timeout=1)
    tasks_2 = asyncio.all_tasks() - tasks_1
    assert len(tasks_2) == 1
    service_task = tasks_2.pop()

    if cancel_call:
        call_task.cancel()
    else:
        service_task.cancel()
    with pytest.raises(asyncio.CancelledError):
        await call_task

    assert service_cancelled


def test_valid_entity_id():
    """Test valid entity ID."""
    for invalid in [
        "_light.kitchen",
        ".kitchen",
        ".light.kitchen",
        "light_.kitchen",
        "light._kitchen",
        "light.",
        "light.kitchen__ceiling",
        "light.kitchen_yo_",
        "light.kitchen.",
        "Light.kitchen",
        "light.Kitchen",
        "lightkitchen",
    ]:
        assert not ha.valid_entity_id(invalid), invalid

    for valid in [
        "1.a",
        "1light.kitchen",
        "a.1",
        "a.a",
        "input_boolean.hello_world_0123",
        "light.1kitchen",
        "light.kitchen",
        "light.something_yoo",
    ]:
        assert ha.valid_entity_id(valid), valid


async def test_migration_base_url(hass, hass_storage):
    """Test that we migrate base url to internal/external url."""
    config = ha.Config(hass)
    stored = {"version": 1, "data": {}}
    hass_storage[ha.CORE_STORAGE_KEY] = stored
    with patch.object(hass.bus, "async_listen_once") as mock_listen:
        # Empty config
        await config.async_load()
        assert len(mock_listen.mock_calls) == 0

        # With just a name
        stored["data"] = {"location_name": "Test Name"}
        await config.async_load()
        assert len(mock_listen.mock_calls) == 1

        # With external url
        stored["data"]["external_url"] = "https://example.com"
        await config.async_load()
        assert len(mock_listen.mock_calls) == 1

    # Test that the event listener works
    assert mock_listen.mock_calls[0][1][0] == EVENT_HOMEASSISTANT_START

    # External
    hass.config.api = Mock(deprecated_base_url="https://loaded-example.com")
    await mock_listen.mock_calls[0][1][1](None)
    assert config.external_url == "https://loaded-example.com"

    # Internal
    for internal in ("http://hass.local", "http://192.168.1.100:8123"):
        hass.config.api = Mock(deprecated_base_url=internal)
        await mock_listen.mock_calls[0][1][1](None)
        assert config.internal_url == internal


async def test_additional_data_in_core_config(hass, hass_storage):
    """Test that we can handle additional data in core configuration."""
    config = ha.Config(hass)
    hass_storage[ha.CORE_STORAGE_KEY] = {
        "version": 1,
        "data": {"location_name": "Test Name", "additional_valid_key": "value"},
    }
    await config.async_load()
    assert config.location_name == "Test Name"<|MERGE_RESOLUTION|>--- conflicted
+++ resolved
@@ -915,11 +915,7 @@
             "version": __version__,
             "config_source": "default",
             "safe_mode": False,
-<<<<<<< HEAD
-            "start_complete": False,
-=======
             "state": "RUNNING",
->>>>>>> ee53f344
             "external_url": None,
             "internal_url": None,
         }
